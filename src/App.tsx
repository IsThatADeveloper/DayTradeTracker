import React, { useState, useMemo, useEffect } from 'react';
import { Moon, Sun, TrendingUp, CalendarDays, RefreshCw, User, LogOut } from 'lucide-react';
import { Trade } from './types/trade';
import { useLocalStorage } from './hooks/useLocalStorage';
import { calculateDailyStats, calculateHourlyStats, getWeeklyStats } from './utils/tradeUtils';
import { ManualTradeEntry } from './components/ManualTradeEntry';
import { Calendar } from './components/Calendar';
import { Dashboard } from './components/Dashboard';
import { TimeAnalysis } from './components/TimeAnalysis';
import { TradeTable } from './components/TradeTable';
import { EquityCurve } from './components/EquityCurve';
import { AuthComponent } from './components/AuthComponent';
import { SyncModal } from './components/SyncModal';
import { DebugPanel } from './components/DebugPanel';
import { AuthProvider, useAuth } from './contexts/AuthContext';
import { tradeService } from './services/tradeService';
import { isSameDay } from 'date-fns';
import { collection, addDoc, getDocs } from 'firebase/firestore';
import { db } from './config/firebase';

// Firebase Test Component (temporary for debugging)
const FirebaseTestComponent: React.FC = () => {
  const { currentUser } = useAuth();

  const testFirebaseConnection = async () => {
    if (!currentUser) {
      alert('Please sign in first');
      return;
    }

    try {
      console.log('🧪 Testing Firebase connection...');
      console.log('User:', currentUser.uid, currentUser.email);

      // Test write
      const testDoc = {
        userId: currentUser.uid,
        test: true,
        timestamp: new Date(),
        message: 'Hello Firebase!'
      };

      console.log('🧪 Adding test document...');
      const docRef = await addDoc(collection(db, 'test'), testDoc);
      console.log('✅ Test document added with ID:', docRef.id);

      // Test read
      console.log('🧪 Reading test documents...');
      const snapshot = await getDocs(collection(db, 'test'));
      console.log('✅ Found', snapshot.size, 'test documents');

      alert(`Firebase test successful! Added doc: ${docRef.id}, Found ${snapshot.size} docs`);
    } catch (error: any) {
      console.error('❌ Firebase test failed:', error);
      alert(`Firebase test failed: ${error.message}`);
    }
  };

  if (!currentUser) {
    return null;
  }

  return (
    <div className="bg-yellow-100 dark:bg-yellow-900/20 border border-yellow-200 dark:border-yellow-800 rounded-lg p-4 mb-4">
      <h3 className="font-semibold text-yellow-800 dark:text-yellow-200 mb-2">
        Firebase Connection Test (Remove after testing)
      </h3>
      <button
        onClick={testFirebaseConnection}
        className="px-4 py-2 bg-yellow-600 text-white rounded hover:bg-yellow-700"
      >
        Test Firebase Connection
      </button>
    </div>
  );
};

function AppContent() {
  const { currentUser, signOut } = useAuth();
  const [localTrades, setLocalTrades] = useLocalStorage<Trade[]>('day-trader-trades', []);
  const [cloudTrades, setCloudTrades] = useState<Trade[]>([]);
  const [selectedDate, setSelectedDate] = useState(new Date());
  const [currentMonth, setCurrentMonth] = useState(new Date());
  const [activeView, setActiveView] = useState<'calendar' | 'daily'>('daily');
  const [darkMode, setDarkMode] = useLocalStorage('day-trader-dark-mode', false);
  const [showSyncModal, setShowSyncModal] = useState(false);
  const [isLoadingCloudData, setIsLoadingCloudData] = useState(false);
  const [cloudDataError, setCloudDataError] = useState<string | null>(null);
  const [lastSyncTime, setLastSyncTime] = useLocalStorage<string | null>('last-sync-time', null);
  // Debouncing state to prevent multiple simultaneous requests
  const [isLoadingInProgress, setIsLoadingInProgress] = useState(false);
  // Add a flag to track if we've already loaded data for this user session
  const [hasLoadedForUser, setHasLoadedForUser] = useState<string | null>(null);

  // FIXED: Always use the correct data source - if authenticated, use cloud data, otherwise local
  const activeTrades = currentUser ? cloudTrades : localTrades;
  const isUsingCloudData = !!currentUser;

  console.log('🔍 Data Source Debug:', {
    isAuthenticated: !!currentUser,
    userEmail: currentUser?.email,
    localTradesCount: localTrades.length,
    cloudTradesCount: cloudTrades.length,
    activeTradesCount: activeTrades.length,
    dataSource: currentUser ? 'CLOUD' : 'LOCAL',
    isLoadingCloudData,
    hasLoadedForUser
  });

  React.useEffect(() => {
    if (darkMode) {
      document.documentElement.classList.add('dark');
    } else {
      document.documentElement.classList.remove('dark');
    }
  }, [darkMode]);

  // FIXED: Simplified cloud data loading that only runs when user changes
  useEffect(() => {
    if (currentUser) {
      // Only load data if we haven't loaded for this user yet
      if (hasLoadedForUser !== currentUser.uid) {
        console.log('👤 New user signed in, loading cloud data for:', currentUser.email);
        setHasLoadedForUser(currentUser.uid);
        
        // Clear any previous errors
        setCloudDataError(null);
        
        // Load data for this user
        const loadDataForNewUser = async () => {
          try {
            setIsLoadingInProgress(true);
            // Ensure the user's token is available and valid
            await currentUser.getIdToken(true);
            console.log('✅ Authentication token confirmed, loading cloud data');
            await loadCloudTrades();
          } catch (error) {
            console.error('❌ Failed to load data for new user:', error);
            setCloudDataError('Failed to load your data. Please try signing out and back in.');
          } finally {
            setIsLoadingInProgress(false);
          }
        };
        
        loadDataForNewUser();
      } else {
        console.log('👤 Same user, data already loaded for:', currentUser.email);
      }
    } else {
      console.log('👤 User signed out, clearing cloud data and resetting states');
      setCloudTrades([]);
      setCloudDataError(null);
      setIsLoadingCloudData(false);
      setIsLoadingInProgress(false);
      setHasLoadedForUser(null);
              // Reset states on sign out
    }
  }, [currentUser]); // FIXED: Only depend on currentUser, not internal state variables

  // IMPROVED: Show sync modal logic with better timing checks
  useEffect(() => {
    // Only show sync modal if:
    // 1. User is authenticated
    // 2. Has local trades
    // 3. Cloud data has finished loading (either has trades or is empty)
    // 4. Haven't synced before
    if (currentUser && localTrades.length > 0 && !isLoadingCloudData && !lastSyncTime) {
      console.log('🔄 Showing sync modal - user has local data, cloud loading complete');
      setShowSyncModal(true);
    }
  }, [currentUser, localTrades.length, cloudTrades.length, isLoadingCloudData, lastSyncTime]);

  // Manual refresh function for cloud data
  const refreshCloudData = async () => {
    if (!currentUser) return;
    console.log('🔄 Manual refresh requested for cloud data');
    setCloudDataError(null);
    await loadCloudTrades();
  };

  const loadCloudTrades = async () => {
    if (!currentUser) {
      console.log('❌ No user, cannot load cloud trades');
      return;
    }
    
    setIsLoadingCloudData(true);
    setCloudDataError(null); // Clear previous errors
    
    try {
      console.log('☁️ Loading trades for user:', currentUser.uid);
      
      const userTrades = await tradeService.getUserTrades(currentUser.uid);
      setCloudTrades(userTrades);
      setCloudDataError(null); // Clear any previous errors on success
      console.log(`✅ Loaded ${userTrades.length} trades from cloud for ${currentUser.email}`);
<<<<<<< HEAD
    } catch (error: any) {
      console.error('❌ Failed to load cloud trades:', error);
      // Show more specific error message
      alert(`Failed to load cloud data: ${error.message}. Please check your connection and try again.`);
=======
      
              // Success - data loaded
      
    } catch (error) {
      console.error('❌ Failed to load cloud trades:', error);
      
      // Show user-friendly error message based on error type
      let errorMessage;
      if (error.message.includes('Permission denied') || error.code === 'permission-denied') {
        errorMessage = 'Permission denied. Please sign out and sign in again, or check your Firebase security rules.';
      } else if (error.message.includes('Authentication') || error.code === 'unauthenticated') {
        errorMessage = 'Authentication expired. Please sign out and sign in again.';
      } else if (error.message.includes('network') || error.code === 'unavailable') {
        errorMessage = 'Network error. Please check your internet connection and try the refresh button.';
      } else {
        errorMessage = 'Failed to load cloud data. Please try the refresh button or sign out and back in.';
      }
      
      setCloudDataError(errorMessage);
      console.log('🚨 Cloud data loading failed:', errorMessage);
>>>>>>> c8fca176
    } finally {
      setIsLoadingCloudData(false);
    }
  };

  const syncToCloud = async () => {
    if (!currentUser) return;
    
    try {
      console.log('📤 Syncing local trades to cloud...');
      
      // Clear existing cloud data if any
      if (cloudTrades.length > 0) {
        console.log(`🗑️ Clearing ${cloudTrades.length} existing cloud trades`);
        await Promise.allSettled(cloudTrades.map(trade => tradeService.deleteTrade(trade.id)));
      }
      
      // Upload all local trades using the improved sync method
      const syncedTrades = await tradeService.syncLocalTrades(currentUser.uid, localTrades);
      
      // Update cloud trades state with synced trades
      setCloudTrades(syncedTrades);
      setLastSyncTime(new Date().toISOString());
      console.log(`✅ Successfully synced ${syncedTrades.length} trades to cloud`);
    } catch (error) {
      console.error('❌ Failed to sync to cloud:', error);
      const errorMessage = error.message.includes('Permission denied')
        ? 'Permission denied. Please sign out and sign in again.'
        : 'Sync failed. Please try again or check your internet connection.';
      throw new Error(errorMessage);
    }
  };

  const syncFromCloud = async () => {
    if (!currentUser) return;
    
    try {
      console.log('📥 Syncing cloud trades to local...');
      await loadCloudTrades();
      setLastSyncTime(new Date().toISOString());
      console.log('✅ Successfully synced cloud data');
    } catch (error) {
      console.error('❌ Failed to sync from cloud:', error);
      const errorMessage = error.message.includes('Permission denied')
        ? 'Permission denied. Please sign out and sign in again.'
        : 'Failed to sync from cloud. Please try again or check your internet connection.';
      throw new Error(errorMessage);
    }
  };

  const mergeData = async () => {
    if (!currentUser) return;
    
    try {
      console.log('🔀 Merging local and cloud data...');
      // Create a map to avoid duplicates based on timestamp, ticker, and prices
      const tradeMap = new Map<string, Trade>();
      
      // Add cloud trades first
      cloudTrades.forEach(trade => {
        const key = `${trade.timestamp.getTime()}_${trade.ticker}_${trade.entryPrice}_${trade.exitPrice}_${trade.quantity}`;
        tradeMap.set(key, trade);
      });
      
      // Add local trades that don't exist in cloud
      const newTrades: Trade[] = [];
      localTrades.forEach(trade => {
        const key = `${trade.timestamp.getTime()}_${trade.ticker}_${trade.entryPrice}_${trade.exitPrice}_${trade.quantity}`;
        if (!tradeMap.has(key)) {
          newTrades.push(trade);
          tradeMap.set(key, trade);
        }
      });
      
      // Upload new trades to cloud
      if (newTrades.length > 0) {
        console.log(`📤 Uploading ${newTrades.length} new trades to cloud`);
        const results = await Promise.allSettled(
          newTrades.map(trade => tradeService.addTrade(currentUser.uid, trade))
        );
        
        const successCount = results.filter(r => r.status === 'fulfilled').length;
        const failCount = results.length - successCount;
        
        if (failCount > 0) {
          console.warn(`⚠️ ${failCount} trades failed to upload during merge`);
        }
        console.log(`✅ ${successCount} new trades uploaded successfully`);
      }
      
      // Reload cloud data to get the complete merged dataset
      await loadCloudTrades();
      setLastSyncTime(new Date().toISOString());
      console.log(`✅ Merged data: ${newTrades.length} new trades added to cloud`);
    } catch (error) {
      console.error('❌ Failed to merge data:', error);
      const errorMessage = error.message.includes('Permission denied')
        ? 'Permission denied. Please sign out and sign in again.'
        : 'Failed to merge data. Please try again or check your internet connection.';
      throw new Error(errorMessage);
    }
  };

  const dailyTrades = useMemo(() => {
    return activeTrades
      .map(trade => ({
        ...trade,
        timestamp: new Date(trade.timestamp),
      }))
      .filter(trade => isSameDay(trade.timestamp, selectedDate));
  }, [activeTrades, selectedDate]);

  const dailyStats = useMemo(() => calculateDailyStats(dailyTrades, selectedDate), [dailyTrades, selectedDate]);
  const hourlyStats = useMemo(() => calculateHourlyStats(dailyTrades, selectedDate), [dailyTrades, selectedDate]);
  const weeklyStats = useMemo(() => getWeeklyStats(activeTrades, selectedDate), [activeTrades, selectedDate]);

  // FIXED: Simplified trade addition logic
  const handleTradeAdded = async (newTrade: Trade) => {
    if (currentUser) {
      try {
        console.log('📝 Adding trade to cloud for user:', currentUser.email);
        const tradeId = await tradeService.addTrade(currentUser.uid, newTrade);
        const tradeWithId = { ...newTrade, id: tradeId };
        
        // FIXED: Update cloud trades immediately
        setCloudTrades(prev => {
          const updated = [tradeWithId, ...prev];
          console.log('✅ Cloud trades updated, new count:', updated.length);
          return updated;
        });
        console.log('✅ Trade added to cloud successfully');
      } catch (error: any) {
        console.error('❌ Failed to add trade to cloud:', error);
<<<<<<< HEAD
        alert(`Failed to save trade to cloud: ${error.message}. Please try again.`);
=======
        const errorMessage = error.message.includes('Permission denied')
          ? 'Permission denied. Please sign out and sign in again.'
          : 'Failed to save trade to cloud. Please try again.';
        alert(errorMessage);
        
        // Optionally save to local storage as backup if cloud fails
        console.log('💾 Saving trade to local storage as backup');
        setLocalTrades(prevTrades => [newTrade, ...prevTrades]);
>>>>>>> c8fca176
      }
    } else {
      console.log('📝 Adding trade to local storage');
      setLocalTrades(prevTrades => [newTrade, ...prevTrades]);
    }
  };

  // FIXED: Update trade logic
  const handleUpdateTrade = async (tradeId: string, updates: Partial<Trade>) => {
    if (currentUser) {
      try {
        console.log('✏️ Updating trade in cloud:', tradeId);
        await tradeService.updateTrade(tradeId, updates);
        setCloudTrades(prev =>
          prev.map(trade =>
            trade.id === tradeId ? { ...trade, ...updates } : trade
          )
        );
        console.log('✅ Trade updated in cloud successfully');
      } catch (error: any) {
        console.error('❌ Failed to update trade in cloud:', error);
<<<<<<< HEAD
        alert(`Failed to update trade in cloud: ${error.message}. Please try again.`);
=======
        const errorMessage = error.message.includes('Permission denied')
          ? 'Permission denied. Please sign out and sign in again.'
          : 'Failed to update trade in cloud. Please try again.';
        alert(errorMessage);
>>>>>>> c8fca176
      }
    } else {
      console.log('✏️ Updating trade in local storage:', tradeId);
      setLocalTrades(prevTrades =>
        prevTrades.map(trade =>
          trade.id === tradeId ? { ...trade, ...updates } : trade
        )
      );
    }
  };

  // FIXED: Delete trade logic
  const handleDeleteTrade = async (tradeId: string) => {
    if (currentUser) {
      try {
        console.log('🗑️ Deleting trade from cloud:', tradeId);
        await tradeService.deleteTrade(tradeId);
        setCloudTrades(prev => prev.filter(trade => trade.id !== tradeId));
        console.log('✅ Trade deleted from cloud successfully');
      } catch (error: any) {
        console.error('❌ Failed to delete trade from cloud:', error);
<<<<<<< HEAD
        alert(`Failed to delete trade from cloud: ${error.message}. Please try again.`);
=======
        const errorMessage = error.message.includes('Permission denied')
          ? 'Permission denied. Please sign out and sign in again.'
          : 'Failed to delete trade from cloud. Please try again.';
        alert(errorMessage);
>>>>>>> c8fca176
      }
    } else {
      console.log('🗑️ Deleting trade from local storage:', tradeId);
      setLocalTrades(prevTrades => prevTrades.filter(trade => trade.id !== tradeId));
    }
  };

  const handleExportTrades = () => {
    if (dailyTrades.length === 0) return;

    const csv = [
      'Time,Ticker,Direction,Quantity,Entry Price,Exit Price,Realized P&L,Notes',
      ...dailyTrades.map(trade =>
        `${trade.timestamp.toLocaleString()},${trade.ticker},${trade.direction},${trade.quantity},${trade.entryPrice},${trade.exitPrice},${trade.realizedPL},"${trade.notes || ''}"`
      )
    ].join('\n');

    const blob = new Blob([csv], { type: 'text/csv' });
    const url = window.URL.createObjectURL(blob);
    const a = document.createElement('a');
    a.href = url;
    a.download = `trades_${selectedDate.toISOString().split('T')[0]}.csv`;
    document.body.appendChild(a);
    a.click();
    document.body.removeChild(a);
    window.URL.revokeObjectURL(url);
  };

  return (
    <div className="min-h-screen bg-gray-50 dark:bg-gray-900 transition-colors">
      <header className="bg-white dark:bg-gray-800 shadow-sm border-b border-gray-200 dark:border-gray-700">
        <div className="max-w-7xl mx-auto px-4 sm:px-6 lg:px-8">
          <div className="flex items-center justify-between h-16">
            <div className="flex items-center">
              <TrendingUp className="h-8 w-8 text-blue-600 mr-3" />
              <h1 className="text-xl font-bold text-gray-900 dark:text-white">
                DayTradeTracker
              </h1>
              
              {/* IMPROVED: Data Source Indicator with Error States */}
              <div className="ml-4 flex items-center space-x-2">
                {currentUser ? (
                  <div className={`flex items-center space-x-1 px-2 py-1 rounded-full ${
                    cloudDataError 
                      ? 'bg-red-100 dark:bg-red-900/20' 
                      : 'bg-green-100 dark:bg-green-900/20'
                  }`}>
                    <div className={`w-2 h-2 rounded-full ${
                      isLoadingCloudData 
                        ? 'bg-blue-500 animate-pulse' 
                        : cloudDataError 
                        ? 'bg-red-500' 
                        : 'bg-green-500'
                    }`}></div>
                    <span className={`text-xs ${
                      cloudDataError 
                        ? 'text-red-800 dark:text-red-200' 
                        : 'text-green-800 dark:text-green-200'
                    }`}>
                      {isLoadingCloudData 
                        ? 'Loading...' 
                        : cloudDataError 
                        ? 'Error' 
                        : `Cloud (${cloudTrades.length})`
                      }
                    </span>
                  </div>
                ) : (
                  <div className="flex items-center space-x-1 px-2 py-1 bg-yellow-100 dark:bg-yellow-900/20 rounded-full">
                    <div className="w-2 h-2 bg-yellow-500 rounded-full"></div>
                    <span className="text-xs text-yellow-800 dark:text-yellow-200">
                      Local ({localTrades.length})
                    </span>
                  </div>
                )}
              </div>
            </div>
            
            <div className="flex items-center space-x-4">
              <div className="flex items-center space-x-2 bg-gray-100 dark:bg-gray-700 rounded-lg p-1">
                <button
                  onClick={() => setActiveView('calendar')}
                  className={`px-3 py-1 rounded-md text-sm font-medium transition-colors ${
                    activeView === 'calendar'
                      ? 'bg-white dark:bg-gray-600 text-gray-900 dark:text-white shadow-sm'
                      : 'text-gray-600 dark:text-gray-400 hover:text-gray-900 dark:hover:text-white'
                  }`}
                >
                  <CalendarDays className="h-4 w-4 mr-1 inline" />
                  Calendar
                </button>
                <button
                  onClick={() => setActiveView('daily')}
                  className={`px-3 py-1 rounded-md text-sm font-medium transition-colors ${
                    activeView === 'daily'
                      ? 'bg-white dark:bg-gray-600 text-gray-900 dark:text-white shadow-sm'
                      : 'text-gray-600 dark:text-gray-400 hover:text-gray-900 dark:hover:text-white'
                  }`}
                >
                  Daily
                </button>
              </div>

              {activeView === 'daily' && (
                <input
                  type="date"
                  value={selectedDate.toISOString().split('T')[0]}
                  onChange={(e) => setSelectedDate(new Date(e.target.value))}
                  className="px-3 py-1 border border-gray-300 dark:border-gray-600 rounded-md bg-white dark:bg-gray-700 text-gray-900 dark:text-white focus:ring-2 focus:ring-blue-500 focus:border-transparent"
                />
              )}

              {currentUser && (
                <button
                  onClick={refreshCloudData}
                  disabled={isLoadingCloudData || isLoadingInProgress}
                  className={`p-2 text-gray-500 hover:text-gray-700 dark:text-gray-400 dark:hover:text-gray-200 focus:outline-none focus:ring-2 focus:ring-blue-500 rounded-md disabled:opacity-50 ${
                    cloudDataError ? 'text-red-500 hover:text-red-700 dark:text-red-400 dark:hover:text-red-200' : ''
                  }`}
                  title={cloudDataError ? `Retry loading cloud data - ${cloudDataError}` : 'Refresh cloud data'}
                >
                  <RefreshCw className={`h-5 w-5 ${isLoadingCloudData || isLoadingInProgress ? 'animate-spin' : ''}`} />
                </button>
              )}

              <AuthComponent />

              <button
                onClick={() => setDarkMode(!darkMode)}
                className="p-2 text-gray-500 hover:text-gray-700 dark:text-gray-400 dark:hover:text-gray-200 focus:outline-none focus:ring-2 focus:ring-blue-500 rounded-md"
              >
                {darkMode ? <Sun className="h-5 w-5" /> : <Moon className="h-5 w-5" />}
              </button>
            </div>
          </div>
        </div>
      </header>

      {/* Cloud Data Error Banner */}
      {currentUser && cloudDataError && !isLoadingCloudData && (
        <div className="bg-red-50 dark:bg-red-900/20 border-b border-red-200 dark:border-red-800">
          <div className="max-w-7xl mx-auto px-4 sm:px-6 lg:px-8 py-3">
            <div className="flex items-center justify-between">
              <div className="flex items-center">
                <div className="flex-shrink-0">
                  <div className="w-3 h-3 rounded-full bg-red-500"></div>
                </div>
                <div className="ml-3">
                                      <p className="text-sm text-red-800 dark:text-red-200">
                      <strong>Cloud data error:</strong> {cloudDataError}
                    </p>
                </div>
              </div>
                              <div className="flex items-center space-x-2">
                  <button
                    onClick={refreshCloudData}
                    disabled={isLoadingInProgress}
                    className="text-sm bg-red-100 dark:bg-red-800 text-red-800 dark:text-red-200 px-3 py-1 rounded-md hover:bg-red-200 dark:hover:bg-red-700 transition-colors disabled:opacity-50"
                  >
                    Retry
                  </button>
                  <button
                    onClick={() => {
                      if (confirm('Sign out and back in to reset the connection? This will clear local state.')) {
                        signOut();
                      }
                    }}
                    className="text-sm bg-blue-100 dark:bg-blue-800 text-blue-800 dark:text-blue-200 px-3 py-1 rounded-md hover:bg-blue-200 dark:hover:bg-blue-700 transition-colors"
                  >
                    Sign Out & Reset
                  </button>
                  <button
                  onClick={() => setCloudDataError(null)}
                  className="text-red-500 hover:text-red-700 dark:text-red-400 dark:hover:text-red-200"
                  title="Dismiss error"
                >
                  ✕
                </button>
              </div>
            </div>
          </div>
        </div>
      )}

      <main className="max-w-7xl mx-auto px-4 sm:px-6 lg:px-8 py-8">
        <div className="space-y-8">
          {/* Firebase Test Component - Remove after testing */}
          <FirebaseTestComponent />
          
          <ManualTradeEntry onTradeAdded={handleTradeAdded} />

          {activeView === 'calendar' ? (
            <Calendar
              trades={activeTrades}
              selectedDate={selectedDate}
              onDateSelect={setSelectedDate}
              onMonthChange={setCurrentMonth}
              currentMonth={currentMonth}
            />
          ) : activeTrades.length === 0 && !isLoadingCloudData ? (
            <div className="text-center py-12">
              <TrendingUp className="mx-auto h-12 w-12 text-gray-400 mb-4" />
              <h2 className="text-2xl font-bold text-gray-900 dark:text-white mb-2">
                Start Adding Your Trades
              </h2>
              <p className="text-gray-600 dark:text-gray-400 mb-8">
                Add your first trade using the form above to start tracking your performance
              </p>
              {!currentUser && (
                <div className="bg-blue-50 dark:bg-blue-900/20 border border-blue-200 dark:border-blue-800 rounded-lg p-4 max-w-md mx-auto">
                  <p className="text-blue-800 dark:text-blue-200 text-sm">
                    💡 Sign in with Google to sync your trades across devices and never lose your data!
                  </p>
                </div>
              )}
              {currentUser && (
                <div className="bg-green-50 dark:bg-green-900/20 border border-green-200 dark:border-green-800 rounded-lg p-4 max-w-md mx-auto">
                  <p className="text-green-800 dark:text-green-200 text-sm">
                    ✅ You're signed in as {currentUser.email}. Your trades will be saved to the cloud!
                  </p>
                </div>
              )}
            </div>
          ) : isLoadingCloudData ? (
            <div className="text-center py-12">
              <RefreshCw className="mx-auto h-12 w-12 text-blue-600 animate-spin mb-4" />
              <h2 className="text-2xl font-bold text-gray-900 dark:text-white mb-2">
                Loading Your Cloud Data
              </h2>
              <p className="text-gray-600 dark:text-gray-400">
                Syncing trades for {currentUser?.email}...
              </p>
            </div>
          ) : (
            <>
              <Dashboard dailyStats={dailyStats} selectedDate={selectedDate} />

              {weeklyStats.totalTrades > 0 && (
                <div className="bg-white dark:bg-gray-800 rounded-lg shadow-md p-6">
                  <h3 className="text-lg font-semibold text-gray-900 dark:text-white mb-4">
                    Weekly Summary
                  </h3>
                  <div className="grid grid-cols-1 md:grid-cols-4 gap-4">
                    <div className="text-center">
                      <p className="text-sm text-gray-500 dark:text-gray-400">Weekly P&L</p>
                      <p className={`text-2xl font-bold ${weeklyStats.totalPL >= 0 ? 'text-green-600' : 'text-red-600'}`}>
                        {formatCurrency(weeklyStats.totalPL)}
                      </p>
                    </div>
                    <div className="text-center">
                      <p className="text-sm text-gray-500 dark:text-gray-400">Total Trades</p>
                      <p className="text-2xl font-bold text-blue-600">{weeklyStats.totalTrades}</p>
                    </div>
                    <div className="text-center">
                      <p className="text-sm text-gray-500 dark:text-gray-400">Win Rate</p>
                      <p className={`text-2xl font-bold ${weeklyStats.winRate >= 50 ? 'text-green-600' : 'text-red-600'}`}>
                        {weeklyStats.winRate.toFixed(1)}%
                      </p>
                    </div>
                    <div className="text-center">
                      <p className="text-sm text-gray-500 dark:text-gray-400">Win/Loss</p>
                      <p className="text-2xl font-bold text-gray-900 dark:text-white">
                        {weeklyStats.winCount}/{weeklyStats.lossCount}
                      </p>
                    </div>
                  </div>
                </div>
              )}

              <div className="grid grid-cols-1 lg:grid-cols-2 gap-8">
                <TimeAnalysis hourlyStats={hourlyStats} selectedDate={selectedDate} />
                <EquityCurve trades={dailyTrades} selectedDate={selectedDate} />
              </div>

              <TradeTable
                trades={dailyTrades}
                onUpdateTrade={handleUpdateTrade}
                onExportTrades={handleExportTrades}
                onDeleteTrade={handleDeleteTrade}
              />
            </>
          )}
        </div>
      </main>

      <SyncModal
        isOpen={showSyncModal}
        onClose={() => setShowSyncModal(false)}
        localTrades={localTrades}
        cloudTrades={cloudTrades}
        onSyncToCloud={syncToCloud}
        onSyncFromCloud={syncFromCloud}
        onMergeData={mergeData}
      />

      <DebugPanel
        cloudTrades={cloudTrades}
        localTrades={localTrades}
        isLoadingCloudData={isLoadingCloudData}
      />
    </div>
  );
}

const formatCurrency = (amount: number): string => {
  return new Intl.NumberFormat('en-US', {
    style: 'currency',
    currency: 'USD',
    minimumFractionDigits: 2,
  }).format(amount);
};

function App() {
  return (
    <AuthProvider>
      <AppContent />
    </AuthProvider>
  );
}

export default App;<|MERGE_RESOLUTION|>--- conflicted
+++ resolved
@@ -11,72 +11,13 @@
 import { EquityCurve } from './components/EquityCurve';
 import { AuthComponent } from './components/AuthComponent';
 import { SyncModal } from './components/SyncModal';
-import { DebugPanel } from './components/DebugPanel';
 import { AuthProvider, useAuth } from './contexts/AuthContext';
 import { tradeService } from './services/tradeService';
 import { isSameDay } from 'date-fns';
-import { collection, addDoc, getDocs } from 'firebase/firestore';
-import { db } from './config/firebase';
-
-// Firebase Test Component (temporary for debugging)
-const FirebaseTestComponent: React.FC = () => {
+
+
+function AppContent() {
   const { currentUser } = useAuth();
-
-  const testFirebaseConnection = async () => {
-    if (!currentUser) {
-      alert('Please sign in first');
-      return;
-    }
-
-    try {
-      console.log('🧪 Testing Firebase connection...');
-      console.log('User:', currentUser.uid, currentUser.email);
-
-      // Test write
-      const testDoc = {
-        userId: currentUser.uid,
-        test: true,
-        timestamp: new Date(),
-        message: 'Hello Firebase!'
-      };
-
-      console.log('🧪 Adding test document...');
-      const docRef = await addDoc(collection(db, 'test'), testDoc);
-      console.log('✅ Test document added with ID:', docRef.id);
-
-      // Test read
-      console.log('🧪 Reading test documents...');
-      const snapshot = await getDocs(collection(db, 'test'));
-      console.log('✅ Found', snapshot.size, 'test documents');
-
-      alert(`Firebase test successful! Added doc: ${docRef.id}, Found ${snapshot.size} docs`);
-    } catch (error: any) {
-      console.error('❌ Firebase test failed:', error);
-      alert(`Firebase test failed: ${error.message}`);
-    }
-  };
-
-  if (!currentUser) {
-    return null;
-  }
-
-  return (
-    <div className="bg-yellow-100 dark:bg-yellow-900/20 border border-yellow-200 dark:border-yellow-800 rounded-lg p-4 mb-4">
-      <h3 className="font-semibold text-yellow-800 dark:text-yellow-200 mb-2">
-        Firebase Connection Test (Remove after testing)
-      </h3>
-      <button
-        onClick={testFirebaseConnection}
-        className="px-4 py-2 bg-yellow-600 text-white rounded hover:bg-yellow-700"
-      >
-        Test Firebase Connection
-      </button>
-    </div>
-  );
-};
-
-function AppContent() {
-  const { currentUser, signOut } = useAuth();
   const [localTrades, setLocalTrades] = useLocalStorage<Trade[]>('day-trader-trades', []);
   const [cloudTrades, setCloudTrades] = useState<Trade[]>([]);
   const [selectedDate, setSelectedDate] = useState(new Date());
@@ -85,12 +26,7 @@
   const [darkMode, setDarkMode] = useLocalStorage('day-trader-dark-mode', false);
   const [showSyncModal, setShowSyncModal] = useState(false);
   const [isLoadingCloudData, setIsLoadingCloudData] = useState(false);
-  const [cloudDataError, setCloudDataError] = useState<string | null>(null);
   const [lastSyncTime, setLastSyncTime] = useLocalStorage<string | null>('last-sync-time', null);
-  // Debouncing state to prevent multiple simultaneous requests
-  const [isLoadingInProgress, setIsLoadingInProgress] = useState(false);
-  // Add a flag to track if we've already loaded data for this user session
-  const [hasLoadedForUser, setHasLoadedForUser] = useState<string | null>(null);
 
   // FIXED: Always use the correct data source - if authenticated, use cloud data, otherwise local
   const activeTrades = currentUser ? cloudTrades : localTrades;
@@ -103,80 +39,42 @@
     cloudTradesCount: cloudTrades.length,
     activeTradesCount: activeTrades.length,
     dataSource: currentUser ? 'CLOUD' : 'LOCAL',
-    isLoadingCloudData,
-    hasLoadedForUser
+    isLoadingCloudData
   });
 
-  React.useEffect(() => {
+  // Apply dark mode immediately on mount and when it changes
+  useEffect(() => {
+    console.log('🌙 Dark mode changed:', darkMode);
+    const htmlElement = document.documentElement;
+    
     if (darkMode) {
-      document.documentElement.classList.add('dark');
+      htmlElement.classList.add('dark');
+      console.log('✅ Applied dark mode');
     } else {
-      document.documentElement.classList.remove('dark');
+      htmlElement.classList.remove('dark');
+      console.log('✅ Applied light mode');
     }
   }, [darkMode]);
 
-  // FIXED: Simplified cloud data loading that only runs when user changes
+  // FIXED: Load cloud data when user signs in and handle sign out properly
   useEffect(() => {
     if (currentUser) {
-      // Only load data if we haven't loaded for this user yet
-      if (hasLoadedForUser !== currentUser.uid) {
-        console.log('👤 New user signed in, loading cloud data for:', currentUser.email);
-        setHasLoadedForUser(currentUser.uid);
-        
-        // Clear any previous errors
-        setCloudDataError(null);
-        
-        // Load data for this user
-        const loadDataForNewUser = async () => {
-          try {
-            setIsLoadingInProgress(true);
-            // Ensure the user's token is available and valid
-            await currentUser.getIdToken(true);
-            console.log('✅ Authentication token confirmed, loading cloud data');
-            await loadCloudTrades();
-          } catch (error) {
-            console.error('❌ Failed to load data for new user:', error);
-            setCloudDataError('Failed to load your data. Please try signing out and back in.');
-          } finally {
-            setIsLoadingInProgress(false);
-          }
-        };
-        
-        loadDataForNewUser();
-      } else {
-        console.log('👤 Same user, data already loaded for:', currentUser.email);
-      }
+      console.log('👤 User signed in, loading cloud data for:', currentUser.email);
+      loadCloudTrades();
     } else {
-      console.log('👤 User signed out, clearing cloud data and resetting states');
+      console.log('👤 User signed out, clearing cloud data');
       setCloudTrades([]);
-      setCloudDataError(null);
       setIsLoadingCloudData(false);
-      setIsLoadingInProgress(false);
-      setHasLoadedForUser(null);
-              // Reset states on sign out
-    }
-  }, [currentUser]); // FIXED: Only depend on currentUser, not internal state variables
-
-  // IMPROVED: Show sync modal logic with better timing checks
+    }
+  }, [currentUser]);
+
+  // FIXED: Show sync modal logic - only show if user has local data when they first sign in
   useEffect(() => {
-    // Only show sync modal if:
-    // 1. User is authenticated
-    // 2. Has local trades
-    // 3. Cloud data has finished loading (either has trades or is empty)
-    // 4. Haven't synced before
-    if (currentUser && localTrades.length > 0 && !isLoadingCloudData && !lastSyncTime) {
-      console.log('🔄 Showing sync modal - user has local data, cloud loading complete');
+    if (currentUser && localTrades.length > 0 && cloudTrades.length === 0 && !isLoadingCloudData && !lastSyncTime) {
+      console.log('🔄 Showing sync modal - user has local data and no cloud data');
       setShowSyncModal(true);
     }
   }, [currentUser, localTrades.length, cloudTrades.length, isLoadingCloudData, lastSyncTime]);
-
-  // Manual refresh function for cloud data
-  const refreshCloudData = async () => {
-    if (!currentUser) return;
-    console.log('🔄 Manual refresh requested for cloud data');
-    setCloudDataError(null);
-    await loadCloudTrades();
-  };
 
   const loadCloudTrades = async () => {
     if (!currentUser) {
@@ -185,42 +83,15 @@
     }
     
     setIsLoadingCloudData(true);
-    setCloudDataError(null); // Clear previous errors
-    
     try {
       console.log('☁️ Loading trades for user:', currentUser.uid);
-      
       const userTrades = await tradeService.getUserTrades(currentUser.uid);
       setCloudTrades(userTrades);
-      setCloudDataError(null); // Clear any previous errors on success
       console.log(`✅ Loaded ${userTrades.length} trades from cloud for ${currentUser.email}`);
-<<<<<<< HEAD
     } catch (error: any) {
       console.error('❌ Failed to load cloud trades:', error);
       // Show more specific error message
       alert(`Failed to load cloud data: ${error.message}. Please check your connection and try again.`);
-=======
-      
-              // Success - data loaded
-      
-    } catch (error) {
-      console.error('❌ Failed to load cloud trades:', error);
-      
-      // Show user-friendly error message based on error type
-      let errorMessage;
-      if (error.message.includes('Permission denied') || error.code === 'permission-denied') {
-        errorMessage = 'Permission denied. Please sign out and sign in again, or check your Firebase security rules.';
-      } else if (error.message.includes('Authentication') || error.code === 'unauthenticated') {
-        errorMessage = 'Authentication expired. Please sign out and sign in again.';
-      } else if (error.message.includes('network') || error.code === 'unavailable') {
-        errorMessage = 'Network error. Please check your internet connection and try the refresh button.';
-      } else {
-        errorMessage = 'Failed to load cloud data. Please try the refresh button or sign out and back in.';
-      }
-      
-      setCloudDataError(errorMessage);
-      console.log('🚨 Cloud data loading failed:', errorMessage);
->>>>>>> c8fca176
     } finally {
       setIsLoadingCloudData(false);
     }
@@ -231,26 +102,20 @@
     
     try {
       console.log('📤 Syncing local trades to cloud...');
-      
-      // Clear existing cloud data if any
-      if (cloudTrades.length > 0) {
-        console.log(`🗑️ Clearing ${cloudTrades.length} existing cloud trades`);
-        await Promise.allSettled(cloudTrades.map(trade => tradeService.deleteTrade(trade.id)));
-      }
-      
-      // Upload all local trades using the improved sync method
-      const syncedTrades = await tradeService.syncLocalTrades(currentUser.uid, localTrades);
-      
-      // Update cloud trades state with synced trades
-      setCloudTrades(syncedTrades);
+      // Clear existing cloud data
+      await Promise.all(cloudTrades.map(trade => tradeService.deleteTrade(trade.id)));
+      
+      // Upload all local trades
+      const uploadPromises = localTrades.map(trade => tradeService.addTrade(currentUser.uid, trade));
+      await Promise.all(uploadPromises);
+      
+      // Reload cloud data
+      await loadCloudTrades();
       setLastSyncTime(new Date().toISOString());
-      console.log(`✅ Successfully synced ${syncedTrades.length} trades to cloud`);
+      console.log('✅ Successfully synced local data to cloud');
     } catch (error) {
       console.error('❌ Failed to sync to cloud:', error);
-      const errorMessage = error.message.includes('Permission denied')
-        ? 'Permission denied. Please sign out and sign in again.'
-        : 'Sync failed. Please try again or check your internet connection.';
-      throw new Error(errorMessage);
+      throw error;
     }
   };
 
@@ -264,10 +129,7 @@
       console.log('✅ Successfully synced cloud data');
     } catch (error) {
       console.error('❌ Failed to sync from cloud:', error);
-      const errorMessage = error.message.includes('Permission denied')
-        ? 'Permission denied. Please sign out and sign in again.'
-        : 'Failed to sync from cloud. Please try again or check your internet connection.';
-      throw new Error(errorMessage);
+      throw error;
     }
   };
 
@@ -297,30 +159,16 @@
       
       // Upload new trades to cloud
       if (newTrades.length > 0) {
-        console.log(`📤 Uploading ${newTrades.length} new trades to cloud`);
-        const results = await Promise.allSettled(
-          newTrades.map(trade => tradeService.addTrade(currentUser.uid, trade))
-        );
-        
-        const successCount = results.filter(r => r.status === 'fulfilled').length;
-        const failCount = results.length - successCount;
-        
-        if (failCount > 0) {
-          console.warn(`⚠️ ${failCount} trades failed to upload during merge`);
-        }
-        console.log(`✅ ${successCount} new trades uploaded successfully`);
+        await Promise.all(newTrades.map(trade => tradeService.addTrade(currentUser.uid, trade)));
       }
       
-      // Reload cloud data to get the complete merged dataset
+      // Reload cloud data
       await loadCloudTrades();
       setLastSyncTime(new Date().toISOString());
       console.log(`✅ Merged data: ${newTrades.length} new trades added to cloud`);
     } catch (error) {
       console.error('❌ Failed to merge data:', error);
-      const errorMessage = error.message.includes('Permission denied')
-        ? 'Permission denied. Please sign out and sign in again.'
-        : 'Failed to merge data. Please try again or check your internet connection.';
-      throw new Error(errorMessage);
+      throw error;
     }
   };
 
@@ -354,18 +202,7 @@
         console.log('✅ Trade added to cloud successfully');
       } catch (error: any) {
         console.error('❌ Failed to add trade to cloud:', error);
-<<<<<<< HEAD
         alert(`Failed to save trade to cloud: ${error.message}. Please try again.`);
-=======
-        const errorMessage = error.message.includes('Permission denied')
-          ? 'Permission denied. Please sign out and sign in again.'
-          : 'Failed to save trade to cloud. Please try again.';
-        alert(errorMessage);
-        
-        // Optionally save to local storage as backup if cloud fails
-        console.log('💾 Saving trade to local storage as backup');
-        setLocalTrades(prevTrades => [newTrade, ...prevTrades]);
->>>>>>> c8fca176
       }
     } else {
       console.log('📝 Adding trade to local storage');
@@ -387,14 +224,7 @@
         console.log('✅ Trade updated in cloud successfully');
       } catch (error: any) {
         console.error('❌ Failed to update trade in cloud:', error);
-<<<<<<< HEAD
         alert(`Failed to update trade in cloud: ${error.message}. Please try again.`);
-=======
-        const errorMessage = error.message.includes('Permission denied')
-          ? 'Permission denied. Please sign out and sign in again.'
-          : 'Failed to update trade in cloud. Please try again.';
-        alert(errorMessage);
->>>>>>> c8fca176
       }
     } else {
       console.log('✏️ Updating trade in local storage:', tradeId);
@@ -416,14 +246,7 @@
         console.log('✅ Trade deleted from cloud successfully');
       } catch (error: any) {
         console.error('❌ Failed to delete trade from cloud:', error);
-<<<<<<< HEAD
         alert(`Failed to delete trade from cloud: ${error.message}. Please try again.`);
-=======
-        const errorMessage = error.message.includes('Permission denied')
-          ? 'Permission denied. Please sign out and sign in again.'
-          : 'Failed to delete trade from cloud. Please try again.';
-        alert(errorMessage);
->>>>>>> c8fca176
       }
     } else {
       console.log('🗑️ Deleting trade from local storage:', tradeId);
@@ -463,32 +286,13 @@
                 DayTradeTracker
               </h1>
               
-              {/* IMPROVED: Data Source Indicator with Error States */}
+              {/* FIXED: Data Source Indicator */}
               <div className="ml-4 flex items-center space-x-2">
                 {currentUser ? (
-                  <div className={`flex items-center space-x-1 px-2 py-1 rounded-full ${
-                    cloudDataError 
-                      ? 'bg-red-100 dark:bg-red-900/20' 
-                      : 'bg-green-100 dark:bg-green-900/20'
-                  }`}>
-                    <div className={`w-2 h-2 rounded-full ${
-                      isLoadingCloudData 
-                        ? 'bg-blue-500 animate-pulse' 
-                        : cloudDataError 
-                        ? 'bg-red-500' 
-                        : 'bg-green-500'
-                    }`}></div>
-                    <span className={`text-xs ${
-                      cloudDataError 
-                        ? 'text-red-800 dark:text-red-200' 
-                        : 'text-green-800 dark:text-green-200'
-                    }`}>
-                      {isLoadingCloudData 
-                        ? 'Loading...' 
-                        : cloudDataError 
-                        ? 'Error' 
-                        : `Cloud (${cloudTrades.length})`
-                      }
+                  <div className="flex items-center space-x-1 px-2 py-1 bg-green-100 dark:bg-green-900/20 rounded-full">
+                    <div className="w-2 h-2 bg-green-500 rounded-full"></div>
+                    <span className="text-xs text-green-800 dark:text-green-200">
+                      Cloud ({cloudTrades.length})
                     </span>
                   </div>
                 ) : (
@@ -538,22 +342,24 @@
 
               {currentUser && (
                 <button
-                  onClick={refreshCloudData}
-                  disabled={isLoadingCloudData || isLoadingInProgress}
-                  className={`p-2 text-gray-500 hover:text-gray-700 dark:text-gray-400 dark:hover:text-gray-200 focus:outline-none focus:ring-2 focus:ring-blue-500 rounded-md disabled:opacity-50 ${
-                    cloudDataError ? 'text-red-500 hover:text-red-700 dark:text-red-400 dark:hover:text-red-200' : ''
-                  }`}
-                  title={cloudDataError ? `Retry loading cloud data - ${cloudDataError}` : 'Refresh cloud data'}
+                  onClick={loadCloudTrades}
+                  disabled={isLoadingCloudData}
+                  className="p-2 text-gray-500 hover:text-gray-700 dark:text-gray-400 dark:hover:text-gray-200 focus:outline-none focus:ring-2 focus:ring-blue-500 rounded-md disabled:opacity-50"
+                  title="Refresh cloud data"
                 >
-                  <RefreshCw className={`h-5 w-5 ${isLoadingCloudData || isLoadingInProgress ? 'animate-spin' : ''}`} />
+                  <RefreshCw className={`h-5 w-5 ${isLoadingCloudData ? 'animate-spin' : ''}`} />
                 </button>
               )}
 
               <AuthComponent />
 
               <button
-                onClick={() => setDarkMode(!darkMode)}
+                onClick={() => {
+                  console.log('🌙 Toggle clicked, current darkMode:', darkMode);
+                  setDarkMode(!darkMode);
+                }}
                 className="p-2 text-gray-500 hover:text-gray-700 dark:text-gray-400 dark:hover:text-gray-200 focus:outline-none focus:ring-2 focus:ring-blue-500 rounded-md"
+                title={darkMode ? 'Switch to light mode' : 'Switch to dark mode'}
               >
                 {darkMode ? <Sun className="h-5 w-5" /> : <Moon className="h-5 w-5" />}
               </button>
@@ -562,57 +368,8 @@
         </div>
       </header>
 
-      {/* Cloud Data Error Banner */}
-      {currentUser && cloudDataError && !isLoadingCloudData && (
-        <div className="bg-red-50 dark:bg-red-900/20 border-b border-red-200 dark:border-red-800">
-          <div className="max-w-7xl mx-auto px-4 sm:px-6 lg:px-8 py-3">
-            <div className="flex items-center justify-between">
-              <div className="flex items-center">
-                <div className="flex-shrink-0">
-                  <div className="w-3 h-3 rounded-full bg-red-500"></div>
-                </div>
-                <div className="ml-3">
-                                      <p className="text-sm text-red-800 dark:text-red-200">
-                      <strong>Cloud data error:</strong> {cloudDataError}
-                    </p>
-                </div>
-              </div>
-                              <div className="flex items-center space-x-2">
-                  <button
-                    onClick={refreshCloudData}
-                    disabled={isLoadingInProgress}
-                    className="text-sm bg-red-100 dark:bg-red-800 text-red-800 dark:text-red-200 px-3 py-1 rounded-md hover:bg-red-200 dark:hover:bg-red-700 transition-colors disabled:opacity-50"
-                  >
-                    Retry
-                  </button>
-                  <button
-                    onClick={() => {
-                      if (confirm('Sign out and back in to reset the connection? This will clear local state.')) {
-                        signOut();
-                      }
-                    }}
-                    className="text-sm bg-blue-100 dark:bg-blue-800 text-blue-800 dark:text-blue-200 px-3 py-1 rounded-md hover:bg-blue-200 dark:hover:bg-blue-700 transition-colors"
-                  >
-                    Sign Out & Reset
-                  </button>
-                  <button
-                  onClick={() => setCloudDataError(null)}
-                  className="text-red-500 hover:text-red-700 dark:text-red-400 dark:hover:text-red-200"
-                  title="Dismiss error"
-                >
-                  ✕
-                </button>
-              </div>
-            </div>
-          </div>
-        </div>
-      )}
-
       <main className="max-w-7xl mx-auto px-4 sm:px-6 lg:px-8 py-8">
         <div className="space-y-8">
-          {/* Firebase Test Component - Remove after testing */}
-          <FirebaseTestComponent />
-          
           <ManualTradeEntry onTradeAdded={handleTradeAdded} />
 
           {activeView === 'calendar' ? (
@@ -718,12 +475,6 @@
         onSyncFromCloud={syncFromCloud}
         onMergeData={mergeData}
       />
-
-      <DebugPanel
-        cloudTrades={cloudTrades}
-        localTrades={localTrades}
-        isLoadingCloudData={isLoadingCloudData}
-      />
     </div>
   );
 }
